--- conflicted
+++ resolved
@@ -67,8 +67,6 @@
 
 class Graph:
     def __init__(self):
-        self._inputs : List[Node] = []
-        self._output : Optional[Node] = None
         self._nodes : List[Node] = []
         self._used_names : Dict[str, int] = {}  # base name -> number
 
@@ -83,13 +81,6 @@
         items by this function. Returns the equivalent output value of `g` with
         Nodes switched to refer to nodes in `self`.
         """
-<<<<<<< HEAD
-        val_map : Dict[Node, Node] = {}
-        for inp in g._inputs:
-            assert isinstance(inp.target, str)
-            val_map[inp] = self.placeholder(inp.target)
-=======
->>>>>>> 3f2c01d6
         for node in g._nodes:
             if node.op == 'output':
                 rv = map_arg(node.args[0], lambda n: val_map[n])
@@ -107,14 +98,7 @@
                     args: Optional[Tuple[Argument, ...]] = None,
                     kwargs: Optional[Dict[str, Argument]] = None,
                     name: Optional[str] = None) -> Node:
-<<<<<<< HEAD
-        if op == 'placeholder':
-            raise RuntimeError('Placeholders are no longer nodes in the graph but rather handled '
-                               'separately. Please add a placeholder using Graph.placeholder()')
-        assert op in ('call_function', 'call_method', 'get_attr', 'call_module')
-=======
         assert op in ('call_function', 'call_method', 'get_attr', 'call_module', 'placeholder', 'output')
->>>>>>> 3f2c01d6
         args = () if args is None else args
         kwargs = {} if kwargs is None else kwargs
         self._mark_uses(args)
@@ -124,28 +108,10 @@
         self._nodes.append(n)
         return n
 
+    # sugar for above when you know the op
     def placeholder(self, name: str) -> Node:
-        sanitized_name = self._name(name)
-        n = Node(graph=self, name=sanitized_name, op='placeholder', target=name, args=(), kwargs={})
-        self._inputs.append(n)
-        return n
-
-    @property
-    def inputs(self):
-        return tuple(self._inputs)
-
-    def set_output(self, val : Argument) -> Node:
-        self._output = Node(graph=self, name=self._name('output'), op='output', target='output',
-                            args=(val,), kwargs={})
-        return self._output
-
-    @property
-    def output(self):
-        if self._output is None:
-            raise RuntimeError('Tried to access Graph output, but output has not been set!')
-        return self._output.args[0]
-
-    # sugar for create_node when you know the op
+        return self.create_node('placeholder', name)
+
     def get_attr(self, name: str) -> Node:
         return self.create_node('get_attr', name)
 
@@ -196,13 +162,10 @@
             name = self._name(sanitized_name)
         return self.create_node(node.op, node.target, args, kwargs, name)
 
-<<<<<<< HEAD
-=======
     def output(self, result: Argument):
         self._mark_uses(result)
         return self.create_node(op='output', target='output', args=(result,))
 
->>>>>>> 3f2c01d6
     def _name(self, target: Target) -> str:
         if callable(target):
             op = target.__name__
@@ -240,14 +203,15 @@
     def python_code(self, root_module: str) -> str:
         free_vars: List[str] = []
         body: List[str] = []
-        for inp in self._inputs:
-            assert isinstance(inp.target, str)
-            free_vars.append(inp.target)
-            raw_name = inp.target.replace('*', '')
-            if raw_name != inp.name:
-                body.append(f'{inp.name} = {raw_name}\n')
         for node in self._nodes:
-            if node.op == 'call_method':
+            if node.op == 'placeholder':
+                assert isinstance(node.target, str)
+                free_vars.append(node.target)
+                raw_name = node.target.replace('*', '')
+                if raw_name != node.name:
+                    body.append(f'{node.name} = {raw_name}\n')
+                continue
+            elif node.op == 'call_method':
                 assert isinstance(node.target, str)
                 body.append(
                     f'{node.name} = {_format_target(repr(node.args[0]), node.target)}'
@@ -283,13 +247,6 @@
                 continue
             raise NotImplementedError(f'node: {node.op} {node.target}')
 
-<<<<<<< HEAD
-        src = ''.join(body)
-        if not self._output:
-            raise RuntimeError('Graph has no output value!')
-        assert len(self._output.args) == 1
-        return src, str(self._output.args[0]), free_vars
-=======
         code = ''.join(body)
         code = '\n'.join('    ' + line for line in code.split('\n')) + '\n'
         fn_code = f"""\
@@ -297,7 +254,6 @@
 {code}
 """
         return fn_code
->>>>>>> 3f2c01d6
 
     def __str__(self) -> str:
         placeholder_names : List[str] = []
@@ -332,8 +288,7 @@
                 return f'%{n.name} : [uses={n.uses}] = {n.op}[target={n.target}](' \
                        f'args = {format_arg(n.args)}, kwargs = {format_arg(n.kwargs)})'
 
-        for inp in self._inputs:
-            format_node(inp)
+
         node_strs = [format_node(node) for node in self._nodes]
         param_str = ', '.join(placeholder_names)
         s = f'graph({param_str}):'
@@ -364,8 +319,6 @@
 
         seen_names : Set[str] = set()
         seen_values : Set[Node] = set()
-        for inp in self._inputs:
-            seen_values.add(inp)
         for node in self._nodes:
             if node.op not in ['placeholder', 'call_method', 'call_module', 'call_function', 'get_attr', 'output']:
                 raise RuntimeError(f'Node {node} had unknown opcode {node.op}!')
