--- conflicted
+++ resolved
@@ -137,12 +137,10 @@
 def _process_group_init_backend_handler(
     store, name, rank, world_size, rpc_backend_options
 ):
-<<<<<<< HEAD
-    from torch._C._distributed_rpc import ProcessGroupAgent
-=======
-    from . import ProcessGroupRpcBackendOptions
-    from . import ProcessGroupAgent
->>>>>>> 76dc50e9
+    from torch._C._distributed_rpc import (
+      ProcessGroupAgent,
+      ProcessGroupRpcBackendOptions
+    )
 
     if not isinstance(store, dist.Store):
         raise TypeError("`store` must be a c10d::Store. {}".format(store))
