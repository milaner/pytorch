
import collections
from datetime import timedelta
import enum
<<<<<<< HEAD
=======

import torch
>>>>>>> cf48872d
import torch.distributed as dist

from . import api
from . import constants as rpc_constants


BackendValue = collections.namedtuple(
    "BackendValue", ["construct_rpc_backend_options_handler", "init_backend_handler"]
)


def _backend_type_repr(self):
    return "BackendType." + self.name


_backend_type_doc = """
    An enum class of available backends.

    PyTorch ships with two builtin backends: ``BackendType.TENSORPIPE`` and
    ``BackendType.PROCESS_GROUP``. Additional ones can be registered using the
    :func:`~torch.distributed.rpc.backend_registry.register_backend` function.
"""

# Create an enum type, `BackendType`, with empty members.
# Ignore the type error due to mypy bug #9079
BackendType = enum.Enum(value="BackendType", names=dict())  # type: ignore
# Ignore the type error due to mypy bug #2427
BackendType.__repr__ = _backend_type_repr  # type: ignore
BackendType.__doc__ = _backend_type_doc

def backend_registered(backend_name):
    """
    Checks if backend_name is registered as an RPC backend.

    Arguments:
        backend_name (str): string to identify the RPC backend.
    Returns:
        True if the backend has been registered with ``register_backend``, else
        False.
    """
    return backend_name in BackendType.__members__.keys()


def register_backend(
    backend_name, construct_rpc_backend_options_handler, init_backend_handler
):
    """Registers a new RPC backend.

    Arguments:
        backend_name (str): backend string to identify the handler.
        construct_rpc_backend_options_handler (function):
            Handler that is invoked when
            rpc_backend.construct_rpc_backend_options(**dict) is called.
        init_backend_handler (function): Handler that is invoked when the
            `_init_rpc_backend()` function is called with a backend.
             This returns the agent.
    """
    global BackendType
    if backend_registered(backend_name):
        raise RuntimeError("RPC backend {}: already registered".format(backend_name))
    # Create a new enum type, `BackendType`, with extended members.
    existing_enum_dict = {member.name: member.value for member in BackendType}
    extended_enum_dict = dict(
        {
            backend_name: BackendValue(
                construct_rpc_backend_options_handler=construct_rpc_backend_options_handler,
                init_backend_handler=init_backend_handler,
            )
        },
        **existing_enum_dict
    )
    # Ignore the type error due to mypy bug #9079
    BackendType = enum.Enum(value="BackendType", names=extended_enum_dict)  # type: ignore
    # Ignore the type error due to mypy bug #2427
    BackendType.__repr__ = _backend_type_repr  # type: ignore
    BackendType.__doc__ = _backend_type_doc
    return BackendType[backend_name]


def construct_rpc_backend_options(
    backend,
    rpc_timeout=rpc_constants.DEFAULT_RPC_TIMEOUT_SEC,
    init_method=rpc_constants.DEFAULT_INIT_METHOD,
    **kwargs
):

    return backend.value.construct_rpc_backend_options_handler(
        rpc_timeout, init_method, **kwargs
    )


def init_backend(backend, *args, **kwargs):
    return backend.value.init_backend_handler(*args, **kwargs)


def _process_group_construct_rpc_backend_options_handler(
    rpc_timeout,
    init_method,
    num_send_recv_threads=rpc_constants.DEFAULT_NUM_SEND_RECV_THREADS,
    **kwargs
):
    from torch._C._distributed_rpc import ProcessGroupRpcBackendOptions

    return ProcessGroupRpcBackendOptions(
        rpc_timeout=rpc_timeout,
        init_method=init_method,
        num_send_recv_threads=num_send_recv_threads
    )

def _init_process_group(store, rank, world_size):
    # Initialize ProcessGroup.
    process_group_timeout = rpc_constants.DEFAULT_PROCESS_GROUP_TIMEOUT

    # We're using a bunch of private APIs here since `new_group` requires the
    # default group to be initialized.
    group = dist.ProcessGroupGloo(store, rank, world_size, process_group_timeout)

    assert group is not None, "Failed to initialize default ProcessGroup."

    if (rank != -1) and (rank != group.rank()):
        raise RuntimeError(
            "rank argument {} doesn't match pg rank {}".format(rank, group.rank())
        )
    if (world_size != -1) and (world_size != group.size()):
        raise RuntimeError(
            "world_size argument {} doesn't match pg size {}".format(
                world_size, group.size()
            )
        )
    return group

def _process_group_init_backend_handler(
    store, name, rank, world_size, rpc_backend_options
):
    from torch._C._distributed_rpc import (
        ProcessGroupAgent,
        ProcessGroupRpcBackendOptions,
    )

    if not isinstance(store, dist.Store):
        raise TypeError("`store` must be a c10d::Store. {}".format(store))

    if not isinstance(
        rpc_backend_options, ProcessGroupRpcBackendOptions
    ):
        raise TypeError(
            "`rpc_backend_options` must be a `ProcessGroupRpcBackendOptions`. {}".format(
                rpc_backend_options
            )
        )

    group = _init_process_group(store, rank, world_size)

    # TODO: add try-except and destroy _agent in all processes if any fails.
    return ProcessGroupAgent(
        name,
        group,
        rpc_backend_options.num_send_recv_threads,
        timedelta(seconds=rpc_backend_options.rpc_timeout),
    )


register_backend(
    "PROCESS_GROUP",
    _process_group_construct_rpc_backend_options_handler,
    _process_group_init_backend_handler,
)

def _tensorpipe_construct_rpc_backend_options_handler(
    rpc_timeout,
    init_method,
    num_worker_threads=rpc_constants.DEFAULT_NUM_WORKER_THREADS,
    _transports=None,
    _channels=None,
    **kwargs
):
    from . import TensorPipeRpcBackendOptions

    return TensorPipeRpcBackendOptions(
        rpc_timeout=rpc_timeout,
        init_method=init_method,
        num_worker_threads=num_worker_threads,
        _transports=_transports,
        _channels=_channels,
    )


# detect if any worker has invalid device_map configurations, and return
# names of failed workers
def _tensorpipe_check_device_maps(agent, device_maps):
    if device_maps is None:
        device_maps = {}

    def check_one_worker(name, device_maps, all_device_counts):
        device_count = all_device_counts[name]
        wrong_worker_names = set(device_maps) - set(all_device_counts)
        if wrong_worker_names:
            raise ValueError(f"Wrong worker names: {wrong_worker_names}")
        for worker_name in all_device_counts:
            remote_device_count = all_device_counts[worker_name]
            if worker_name in device_maps:
                device_map = device_maps[worker_name]
                key_set = set(device_map.keys())
                val_set = set(device_map.values())
                if not all([
                    len(device_map) == len(key_set),
                    len(device_map) == len(val_set),  # check 1-to-1 mapping
                    min(key_set) >= 0,
                    max(key_set) < device_count,  # check local range
                    min(val_set) >= 0,
                    max(val_set) < remote_device_count  # check remote range
                ]):
                    raise ValueError(
                        f"Invalid device_map configuration on {name}:\n"
                        f"device_maps = {device_maps}"
                    )

    gathered = api._all_gather([torch.cuda.device_count(), device_maps])
    all_device_counts = {name: gathered[name][0] for name in gathered}
    all_device_maps = {name: gathered[name][1] for name in gathered}
    for worker_name in all_device_maps:
        worker_device_maps = all_device_maps[worker_name]
        check_one_worker(worker_name, worker_device_maps, all_device_counts)

    # passed all checked, construct reverse mapping for return values
    reverse_device_maps = {}
    local_name = api.get_worker_info().name
    for worker_name in all_device_maps:
        remote_device_maps = all_device_maps[worker_name]
        if local_name in remote_device_maps:
            remote_device_map = remote_device_maps[local_name]
            reverse_device_maps[worker_name] = {
                remote_device_map[k]: k for k in remote_device_map
            }

    agent._set_reverse_device_maps(reverse_device_maps)


def _tensorpipe_init_backend_handler(store, name, rank, world_size, rpc_backend_options):
    from . import TensorPipeRpcBackendOptions
    from torch._C._distributed_rpc import TensorPipeAgent

    if not isinstance(store, dist.Store):
        raise TypeError("`store` must be a c10d::Store. {}".format(store))

    if not isinstance(
        rpc_backend_options, TensorPipeRpcBackendOptions
    ):
        raise TypeError(
            "`rpc_backend_options` must be a `TensorPipeRpcBackendOptions`. {}".format(
                rpc_backend_options
            )
        )

    # The agent's join method is required to behave like a barrier and perform
    # collective operations, for which it relies on a process group, instead of
    # re-implementing this on top of RPCs.

    group = _init_process_group(store, rank, world_size)

    # TODO: add try-except and destroy _agent in all processes if any fails.
    agent = TensorPipeAgent(
        store, name, rank, world_size, group, rpc_backend_options
    )

    api._init_rpc_states(agent)

    try:
        _tensorpipe_check_device_maps(agent, rpc_backend_options.device_maps)
        agent.join()
    except Exception:
        api.shutdown()
        raise

    return agent


register_backend(
    "TENSORPIPE",
    _tensorpipe_construct_rpc_backend_options_handler,
    _tensorpipe_init_backend_handler,
)<|MERGE_RESOLUTION|>--- conflicted
+++ resolved
@@ -2,11 +2,7 @@
 import collections
 from datetime import timedelta
 import enum
-<<<<<<< HEAD
-=======
-
-import torch
->>>>>>> cf48872d
+
 import torch.distributed as dist
 
 from . import api
