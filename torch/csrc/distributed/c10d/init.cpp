#include <bits/stdint-intn.h>
#include <torch/csrc/python_headers.h>

#include <c10/util/intrusive_ptr.h>
#include <c10d/FileStore.hpp>
#ifndef _WIN32
#include <c10d/HashStore.hpp>
#include <c10d/TCPStore.hpp>
#include <c10d/ProcessGroupRoundRobin.hpp>
#endif
#include <c10d/ProcessGroup.hpp>
#include "c10/util/intrusive_ptr.h"

#ifdef USE_C10D_GLOO
#include <c10d/ProcessGroupGloo.hpp>
#endif

#ifdef USE_C10D_NCCL
#include <c10d/ProcessGroupNCCL.hpp>
#endif

#ifdef USE_C10D_MPI
#include <c10d/ProcessGroupMPI.hpp>
#endif

#include <c10d/PrefixStore.hpp>
#include <pybind11/chrono.h>

#include <torch/csrc/Exceptions.h>
#include <torch/csrc/distributed/c10d/comm.h>
#include <torch/csrc/distributed/c10d/reducer.h>
#include <torch/csrc/jit/python/pybind_utils.h>
#include <torch/csrc/utils/object_ptr.h>
#include <torch/csrc/utils/pybind.h>

namespace torch {
namespace distributed {
namespace c10d {

namespace {

#ifdef USE_C10D_GLOO
constexpr char* GLOO_SOCKET_IFNAME_ENV = "GLOO_SOCKET_IFNAME";
#endif

std::vector<std::string> split(char separator, const std::string& string) {
  std::vector<std::string> pieces;
  std::stringstream ss(string);
  std::string item;
  while (std::getline(ss, item, separator)) {
    pieces.push_back(std::move(item));
  }
  return pieces;
}

template <typename T>
using shared_ptr_class_ = py::class_<T, std::shared_ptr<T>>;

template <typename T>
<<<<<<< HEAD
using intrusive_ptr_class_ = py::class_<T, c10::intrusive_ptr<T>>;
=======
using intrusive_ptr_class_ = py::class_<c10::intrusive_ptr<T>>;
>>>>>>> f6cef24f

// PythonStore is a pybind11 trampoline class to allow a Python
// class to inherit from c10d.Store and implement its interface.
class PythonStore : public ::c10d::Store {
 public:
  using ::c10d::Store::Store;

  // Note: this function manually calls the Python-side overload
  // for this function instead of using the PYBIND11_OVERLOAD_XYZ
  // macros. This is done so that we can call the Python-side
  // function with a std::string instead of a std::vector<uint8_t>.
  void set(const std::string& key, const std::vector<uint8_t>& value) override {
    pybind11::gil_scoped_acquire gil;
    pybind11::function fn =
        pybind11::get_overload(static_cast<const ::c10d::Store*>(this), "set");
    TORCH_INTERNAL_ASSERT(fn);
    // Call function with a py::bytes object for the value.
    fn(key,
       py::bytes(reinterpret_cast<const char*>(value.data()), value.size()));
  }

  // Note: this function manually calls the Python-side overload
  // for this function instead of using the PYBIND11_OVERLOAD_XYZ
  // macros. This is done so that the Python-side function can
  // return a py::bytes instead of a std::vector<uint8_t>.
  std::vector<uint8_t> get(const std::string& key) override {
    pybind11::gil_scoped_acquire gil;
    pybind11::function fn =
        pybind11::get_overload(static_cast<const ::c10d::Store*>(this), "get");
    TORCH_INTERNAL_ASSERT(fn);
    // Cast return value from Python to py::bytes, then implicitly
    // convert that to a std::string, so that we can construct a
    // std::vector<uint8_t>. There is no API for directly accessing
    // the contents of the py::bytes object.
    std::string str = pybind11::cast<py::bytes>(fn(key));
    return std::vector<uint8_t>(str.begin(), str.end());
  }

  int64_t add(const std::string& key, int64_t value) override {
    PYBIND11_OVERLOAD_PURE(int64_t, ::c10d::Store, add, key, value);
  }

  int64_t getNumKeys() override {
    PYBIND11_OVERLOAD_PURE(int64_t, ::c10d::Store, getNumKeys);
  }

  bool deleteKey(const std::string& key) override {
    PYBIND11_OVERLOAD_PURE(bool, ::c10d::Store, deleteKey, key);
  }

  bool check(const std::vector<std::string>& keys) override {
    PYBIND11_OVERLOAD_PURE(bool, ::c10d::Store, check, keys);
  }

  void wait(const std::vector<std::string>& keys) override {
    PYBIND11_OVERLOAD_PURE(void, ::c10d::Store, wait, keys);
  }

  void wait(
      const std::vector<std::string>& keys,
      const std::chrono::milliseconds& timeout) override {
    PYBIND11_OVERLOAD_PURE(void, ::c10d::Store, wait, keys, timeout);
  }
};

// This method is called from DDP's Python API. Its inputs are
// a c10d reducer object, state, and callable comm_hook. State and
// comm_hook inputs are Python objects and this function creates a
// c10d PythonCommHook object using these inputs. It later calls
// register_comm_hook function of the reducer input to register that
// PythonCommHook object.
void _register_comm_hook(
    ::c10d::Reducer& reducer,
    py::object state,
    py::object comm_hook) {
  reducer.register_comm_hook(std::make_unique<::c10d::PythonCommHook>(
      std::move(state), std::move(comm_hook)));
};

<<<<<<< HEAD

PyObject* c10d_init(PyObject* _unused) {
=======
PyObject* c10d_init(PyObject* _unused, PyObject* noargs) {
>>>>>>> f6cef24f
  C10_LOG_API_USAGE_ONCE("c10d.python.import");
  auto c10d_module = THPObjectPtr(PyImport_ImportModule("torch.distributed"));
  if (!c10d_module) {
    throw python_error();
  }

  auto module = py::handle(c10d_module).cast<py::module>();

  module.def(
      "_register_comm_hook",
      &_register_comm_hook,
      py::arg("ddp_model"),
      py::arg("state"),
      py::arg("comm_hook"));

  shared_ptr_class_<::c10d::GradBucket>(module, "_GradBucket")
      .def(py::init<std::vector<Tensor>&>(), py::arg("tensors"))
      .def(
          "get_tensors",
          &::c10d::GradBucket::getTensors,
          py::call_guard<py::gil_scoped_release>(),
          R"(
            ``get_tensors`` returns a list of ``torch.Tensor``. Each tensor in
            the list refers to the replica on each device. There will be multiple
            replicas only in the case of single process multiple device mode. In
            the single process single device mode, this list would consist of only
            a single tensor.
           )");

  shared_ptr_class_<::c10d::Reducer>(module, "Reducer")
      .def(
          py::init<
              std::vector<std::vector<torch::autograd::Variable>>,
              std::vector<std::vector<size_t>>,
              std::shared_ptr<::c10d::ProcessGroup>,
              std::vector<std::vector<bool>>,
              int64_t,
              bool,
              bool>(),
          py::arg("replicas"),
          py::arg("bucket_indices"),
          py::arg("process_group"),
          py::arg("expect_sparse_gradients") = std::vector<std::vector<bool>>(),
          py::arg("bucket_bytes_cap") = ::c10d::kDefaultBucketBytesCap,
          py::arg("find_unused_parameters") = false,
          py::arg("gradient_as_bucket_view") = false,
          py::call_guard<py::gil_scoped_release>())
      .def(
          "initialize_buckets",
          &::c10d::Reducer::initialize_buckets,
          py::call_guard<py::gil_scoped_release>())
      .def(
          "prepare_for_backward",
          &::c10d::Reducer::prepare_for_backward,
          py::call_guard<py::gil_scoped_release>())
      .def(
          "prepare_for_backward",
          [](::c10d::Reducer& reducer, const torch::autograd::Variable& output)
              -> void { reducer.prepare_for_backward({output}); },
          py::call_guard<py::gil_scoped_release>())
      .def("get_backward_stats", &::c10d::Reducer::get_backward_stats)
      .def(
          "_rebuild_buckets",
          &::c10d::Reducer::rebuild_buckets,
          py::call_guard<py::gil_scoped_release>())
      .def(
          "get_bucket_tensors",
          &::c10d::Reducer::get_bucket_tensors,
          py::call_guard<py::gil_scoped_release>())
      .def(
          "_push_all_rebuilt_params",
          &::c10d::Reducer::push_rebuilt_params_for_all_indices,
          py::call_guard<py::gil_scoped_release>())
      .def(
          "_set_forward_pass_work_handle",
          &::c10d::Reducer::set_forward_pass_work_handle,
          py::call_guard<py::gil_scoped_release>())
      .def(
          "_get_local_used_maps",
          &::c10d::Reducer::get_local_used_maps_on_device);

  py::enum_<::c10d::ReduceOp>(module, "ReduceOp", R"(
An enum-like class for available reduction operations: ``SUM``, ``PRODUCT``,
``MIN``, ``MAX``, ``BAND``, ``BOR``, and ``BXOR``.

Note that ``BAND``, ``BOR``, and ``BXOR`` reductions are not available when
using the ``NCCL`` backend.

The values of this class can be accessed as attributes, e.g., ``ReduceOp.SUM``.
They are used in specifying strategies for reduction collectives, e.g.,
:func:`reduce`, :func:`all_reduce_multigpu`, etc.)")
      .value("SUM", ::c10d::ReduceOp::SUM)
      .value("PRODUCT", ::c10d::ReduceOp::PRODUCT)
      .value("MIN", ::c10d::ReduceOp::MIN)
      .value("MAX", ::c10d::ReduceOp::MAX)
      .value("BAND", ::c10d::ReduceOp::BAND)
      .value("BOR", ::c10d::ReduceOp::BOR)
      .value("BXOR", ::c10d::ReduceOp::BXOR);

  py::class_<::c10d::BroadcastOptions>(module, "BroadcastOptions")
      .def(py::init<>())
      .def_readwrite("rootRank", &::c10d::BroadcastOptions::rootRank)
      .def_readwrite("rootTensor", &::c10d::BroadcastOptions::rootTensor)
      .def_readwrite("timeout", &::c10d::BroadcastOptions::timeout);

  py::class_<::c10d::AllreduceOptions>(module, "AllreduceOptions")
      .def(py::init<>())
      .def_readwrite("reduceOp", &::c10d::AllreduceOptions::reduceOp)
      .def_readwrite("timeout", &::c10d::AllreduceOptions::timeout);

  py::class_<::c10d::AllreduceCoalescedOptions>(
      module, "AllreduceCoalescedOptions")
      .def(py::init<>())
      .def_readwrite("reduceOp", &::c10d::AllreduceCoalescedOptions::reduceOp)
      .def_readwrite("timeout", &::c10d::AllreduceCoalescedOptions::timeout);

  py::class_<::c10d::ReduceOptions>(module, "ReduceOptions")
      .def(py::init<>())
      .def_readwrite("reduceOp", &::c10d::ReduceOptions::reduceOp)
      .def_readwrite("rootRank", &::c10d::ReduceOptions::rootRank)
      .def_readwrite("rootTensor", &::c10d::ReduceOptions::rootTensor)
      .def_readwrite("timeout", &::c10d::ReduceOptions::timeout);

  py::class_<::c10d::AllgatherOptions>(module, "AllgatherOptions")
      .def(py::init<>())
      .def_readwrite("timeout", &::c10d::AllgatherOptions::timeout);

  py::class_<::c10d::GatherOptions>(module, "GatherOptions")
      .def(py::init<>())
      .def_readwrite("rootRank", &::c10d::GatherOptions::rootRank)
      .def_readwrite("timeout", &::c10d::GatherOptions::timeout);

  py::class_<::c10d::ScatterOptions>(module, "ScatterOptions")
      .def(py::init<>())
      .def_readwrite("rootRank", &::c10d::ScatterOptions::rootRank)
      .def_readwrite("timeout", &::c10d::ScatterOptions::timeout);

  py::class_<::c10d::ReduceScatterOptions>(module, "ReduceScatterOptions")
      .def(py::init<>())
      .def_readwrite("reduceOp", &::c10d::ReduceScatterOptions::reduceOp)
      .def_readwrite("timeout", &::c10d::ReduceScatterOptions::timeout);

  py::class_<::c10d::BarrierOptions>(module, "BarrierOptions")
      .def(py::init<>())
      .def_readwrite("timeout", &::c10d::BarrierOptions::timeout);

  py::class_<::c10d::AllToAllOptions>(module, "AllToAllOptions")
      .def(py::init<>())
      .def_readwrite("timeout", &::c10d::AllToAllOptions::timeout);

  auto store =
      py::class_<::c10d::Store, std::shared_ptr<::c10d::Store>, PythonStore>(
          module, "Store",
          R"(
Base class for all store implementations, such as the 3 provided by PyTorch
distributed: (:class:`~torch.distributed.TCPStore`, :class:`~torch.distributed.FileStore`,
and :class:`~torch.distributed.HashStore`).
)")
          // Default constructor.
          .def(py::init<>())
          // Convert from std::string to std::vector<uint8>.
          .def(
              "set",
              [](::c10d::Store& store,
                 const std::string& key,
                 const std::string& value) {
                std::vector<uint8_t> value_(value.begin(), value.end());
                store.set(key, value_);
              },
              py::call_guard<py::gil_scoped_release>(),
              R"(
Inserts the key-value pair into the store based on the supplied ``key`` and
``value``. If ``key`` already exists in the store, it will overwrite the old
value with the new supplied ``value``.

Arguments:
    key (str): The key to be added to the store.
    value (str): The value associated with ``key`` to be added to the store.

Example::
    >>> import torch.distributed as dist
    >>> store = dist.TCPStore("127.0.0.1", 0, true, timedelta(seconds=30))
    >>> store.set("first_key", "first_value")
    >>> # Should return "first_value"
    >>> store.get("first_key")
)")
          // Convert from std::vector<uint8_t> to py::bytes.
          // The returned value is not guaranteed to be valid UTF-8.
          .def(
              "get",
              [](::c10d::Store& store, const std::string& key) -> py::bytes {
                auto value = store.get(key);
                return py::bytes(
                    reinterpret_cast<char*>(value.data()), value.size());
              },
              py::call_guard<py::gil_scoped_release>(),
              R"(
Retrieves the value associated with the given ``key`` in the store. If ``key`` is not
present in the store, the function will wait for ``timeout``, which is defined
when initializing the store, before throwing an exception.

Arguments:
    key (str): The function will return the value associated with this key.

Returns:
    Value associated with ``key`` if ``key`` is in the store.

Example::
    >>> import torch.distributed as dist
    >>> store = dist.TCPStore("127.0.0.1", 0, true, timedelta(seconds=30))
    >>> store.set("first_key", "first_value")
    >>> # Should return "first_value"
    >>> store.get("first_key")
)")
          .def(
              "add",
              &::c10d::Store::add,
              py::call_guard<py::gil_scoped_release>(),
              R"(
The first call to add for a given ``key`` creates a counter associated
with ``key`` in the store, initialized to ``amount``. Subsequent calls to add
with the same ``key`` increment the counter by the specified ``amount``.
Calling :meth:`~torch.distributed.store.add` with a key that has already
been set in the store by :meth:`~torch.distributed.store.set` will result
in an exception.

Arguments:
    key (str): The key in the store whose counter will be incremented.
    amount (int): The quantity by which the counter will be incremented.

Example::
    >>> import torch.distributed as dist
    >>> # Using TCPStore as an example, other store types can also be used
    >>> store = dist.TCPStore("127.0.0.1", 0, true, timedelta(seconds=30))
    >>> store.add("first_key", 1)
    >>> store.add("first_key", 6)
    >>> # Should return 7
    >>> store.get("first_key")
)")
          .def(
              "delete_key",
              &::c10d::Store::deleteKey,
              py::call_guard<py::gil_scoped_release>(),
              R"(
Deletes the key-value pair associated with ``key`` from the store. Returns
`true` if the key was successfully deleted, and `false` if it was not.

.. warning::
    The ``delete_key`` API is only supported by the :class:`~torch.distributed.TCPStore`. Using this API
    with the :class:`~torch.distributed.FileStore` or :class:`~torch.distributed.HashStore` will result in an exception.

Arguments:
    key (str): The key to be deleted from the store

Returns:
    `true` if ``key`` was deleted, otherwise `false`.

Example::
    >>> import torch.distributed as dist
    >>> store = dist.TCPStore("127.0.0.1", 0, true, timedelta(seconds=30))
    >>> store.set("first_key")
    >>> # This should return true
    >>> store.delete_key("first_key")
    >>> # This should return false
    >>> store.delete_key("bad_key")
)")
          .def(
              "num_keys",
              &::c10d::Store::getNumKeys,
              py::call_guard<py::gil_scoped_release>(),
              R"(
Returns the number of keys set in the store. Note that this number will typically
be one greater than the number of keys added by :meth:`~torch.distributed.store.set`
and :meth:`~torch.distributed.store.add` since one key is used to coordinate all
the workers using the store.

.. warning::
    The ``num_keys`` API is only supported by the :class:`~torch.distributed.TCPStore`. Using this API
    with the :class:`~torch.distributed.FileStore` or :class:`~torch.distributed.HashStore` will result in an exception.

Returns:
    The number of keys present in the store.

Example::
    >>> import torch.distributed as dist
    >>> store = dist.TCPStore("127.0.0.1", 0, true, timedelta(seconds=30))
    >>> store.set("first_key", "first_value")
    >>> # This should return 2
    >>> store.num_keys()
)")
          .def(
              "set_timeout",
              &::c10d::Store::setTimeout,
              py::call_guard<py::gil_scoped_release>(),
              R"(
Sets the store's default timeout. This timeout is used during initialization and in
:meth:`~torch.distributed.store.wait` and :meth:`~torch.distributed.store.get`.

Arguments:
    timeout (timedelta): timeout to be set in the store.

Example::
    >>> import torch.distributed as dist
    >>> # Using TCPStore as an example, other store types can also be used
    >>> store = dist.TCPStore("127.0.0.1", 0, true, timedelta(seconds=30))
    >>> store.set_timeout(timedelta(seconds=10))
    >>> # This will throw an exception after 10 seconds
    >>> store.wait(["bad_key"])
)")
          .def(
              "wait",
              [](::c10d::Store& store, const std::vector<std::string>& keys) {
                store.wait(keys);
              },
              py::call_guard<py::gil_scoped_release>(),
              R"(
Waits for each key in ``keys`` to be added to the store. If not all keys are
set before the ``timeout`` (set during store initialization), then ``wait``
will throw an exception.

Arguments:
    keys (list): List of keys on which to wait until they are set in the store.

Example::
    >>> import torch.distributed as dist
    >>> # Using TCPStore as an example, other store types can also be used
    >>> store = dist.TCPStore("127.0.0.1", 0, true, timedelta(seconds=30))
    >>> # This will throw an exception after 30 seconds
    >>> store.wait(["bad_key"])
)")
          .def(
              "wait",
              [](::c10d::Store& store,
                 const std::vector<std::string>& keys,
                 const std::chrono::milliseconds& timeout) {
                store.wait(keys, timeout);
              },
              py::call_guard<py::gil_scoped_release>(),
              R"(
Waits for each key in ``keys`` to be added to the store, and throws an exception
if the keys have not been set by the supplied ``timeout``.

Arguments:
    keys (list): List of keys on which to wait until they are set in the store.
    timeout (timedelta): Time to wait for the keys to be added before throwing an exception.

Example::
    >>> import torch.distributed as dist
    >>> # Using TCPStore as an example, other store types can also be used
    >>> store = dist.TCPStore("127.0.0.1", 0, true, timedelta(seconds=30))
    >>> # This will throw an exception after 10 seconds
    >>> store.wait(["bad_key"], timedelta(seconds=10))
)");

  shared_ptr_class_<::c10d::FileStore>(module, "FileStore", store,
      R"(
A store implementation that uses a file to store the underlying key-value pairs.

Arguments:
    file_name (str): path of the file in which to store the key-value pairs
    world_size (int): The total number of processes using the store

Example::
    >>> import torch.distributed as dist
    >>> store1 = dist.FileStore("/tmp/filestore", 2)
    >>> store2 = dist.FileStore("/tmp/filestore", 2)
    >>> # Use any of the store methods from either the client or server after initialization
    >>> store1.set("first_key", "first_value")
    >>> store2.get("first_key")

      )")
      .def(py::init<const std::string&, int>());

#ifndef _WIN32
  shared_ptr_class_<::c10d::HashStore>(module, "HashStore", store,
      R"(
A thread-safe store implementation based on an underlying hashmap. This store can be used
within the same process (for example, by other threads), but cannot be used across processes.

Example::
    >>> import torch.distributed as dist
    >>> store = dist.HashStore()
    >>> # store can be used from other threads
    >>> # Use any of the store methods after initialization
    >>> store.set("first_key", "first_value")
      )")
      .def(py::init<>());

  shared_ptr_class_<::c10d::TCPStore>(module, "TCPStore", store,
      R"(
A TCP-based distributed key-value store implementation. The server store holds
the data, while the client stores can connect to the server store over TCP and
perform actions such as :meth:`~torch.distributed.store.set` to insert a key-value
pair, :meth:`~torch.distributed.store.get` to retrieve a key-value pair, etc.

Arguments:
    host_name (str): The hostname or IP Address the server store should run on.
    port (int): The port on which the server store should listen for incoming requests.
    world_size (int): The total number of store users (number of clients + 1 for the server).
    is_master (bool): True when initializing the server store, False for client stores.
    timeout (timedelta): Timeout used by the store during initialization and for methods such as :meth:`~torch.distributed.store.get` and :meth:`~torch.distributed.store.wait`.

Example::
    >>> import torch.distributed as dist
    >>> server_store = dist.TCPStore("127.0.0.1", 0, true, timedelta(seconds=30))
    >>> client_store = dist.TCPStore("127.0.0.1", 0, false)
    >>> # Use any of the store methods from either the client or server after initialization
    >>> server_store.set("first_key", "first_value")
    >>> client_store.get("first_key")
      )")
      .def(
          py::init<
              const std::string&,
              int,
              int,
              bool,
              std::chrono::milliseconds>(),
          py::arg("host_name"),
          py::arg("port"),
          py::arg("world_size"),
          py::arg("is_master"),
          py::arg("timeout") =
              std::chrono::milliseconds(::c10d::Store::kDefaultTimeout));
#endif

  shared_ptr_class_<::c10d::PrefixStore>(module, "PrefixStore", store,
      R"(
A wrapper around any of the 3 key-value stores (:class:`~torch.distributed.TCPStore`,
:class:`~torch.distributed.FileStore`, and :class:`~torch.distributed.HashStore`)
that adds a prefix to each key inserted to the store.

Arguments:
    prefix (str): The prefix string that is prepended to each key before being inserted into the store.
    store (torch.distributed.store): A store object that forms the underlying key-value store.
      )")
      .def(py::init<const std::string&, std::shared_ptr<::c10d::Store>>());

  auto processGroup =
      shared_ptr_class_<::c10d::ProcessGroup>(module, "ProcessGroup")
          .def("rank", &::c10d::ProcessGroup::getRank)
          .def("size", &::c10d::ProcessGroup::getSize)

          .def(
              "broadcast",
              &::c10d::ProcessGroup::broadcast,
              py::arg("tensors"),
              py::arg("opts") = ::c10d::BroadcastOptions(),
              py::call_guard<py::gil_scoped_release>())

          .def(
              "broadcast",
              [](::c10d::ProcessGroup& pg, at::Tensor& x, int rootRank) {
                ::c10d::BroadcastOptions opts;
                opts.rootRank = rootRank;
                std::vector<at::Tensor> xs = {x};
                return pg.broadcast(xs, opts);
              },
              py::arg("tensor"),
              py::arg("root"),
              py::call_guard<py::gil_scoped_release>())

          .def(
              "allreduce",
              &::c10d::ProcessGroup::allreduce,
              py::arg("tensors"),
              py::arg("opts") = ::c10d::AllreduceOptions(),
              py::call_guard<py::gil_scoped_release>())

          .def(
              "allreduce",
              [](::c10d::ProcessGroup& pg,
                 std::vector<at::Tensor>& xs,
                 ::c10d::ReduceOp op) {
                ::c10d::AllreduceOptions opts;
                opts.reduceOp = op;
                return pg.allreduce(xs, opts);
              },
              py::arg("tensors"),
              py::arg("op") = ::c10d::ReduceOp::SUM,
              py::call_guard<py::gil_scoped_release>())

          .def(
              "allreduce",
              [](::c10d::ProcessGroup& pg, at::Tensor& x, ::c10d::ReduceOp op) {
                ::c10d::AllreduceOptions opts;
                opts.reduceOp = op;
                std::vector<at::Tensor> xs = {x};
                return pg.allreduce(xs, opts);
              },
              py::arg("tensor"),
              py::arg("op") = ::c10d::ReduceOp::SUM,
              py::call_guard<py::gil_scoped_release>())

          .def(
              "allreduce_coalesced",
              [](::c10d::ProcessGroup& pg,
                 std::vector<at::Tensor>& xs,
                 ::c10d::AllreduceCoalescedOptions opts) {
                return pg.allreduce_coalesced(xs, opts);
              },
              py::arg("tensors"),
              py::arg("opts") = ::c10d::AllreduceCoalescedOptions(),
              py::call_guard<py::gil_scoped_release>())

          .def(
              "reduce",
              &::c10d::ProcessGroup::reduce,
              py::arg("tensors"),
              py::arg("opts") = ::c10d::ReduceOptions(),
              py::call_guard<py::gil_scoped_release>())

          .def(
              "reduce",
              [](::c10d::ProcessGroup& pg,
                 at::Tensor& x,
                 int rootRank,
                 ::c10d::ReduceOp op) {
                ::c10d::ReduceOptions opts;
                opts.reduceOp = op;
                opts.rootRank = rootRank;
                std::vector<at::Tensor> xs = {x};
                return pg.reduce(xs, opts);
              },
              py::arg("tensor"),
              py::arg("root"),
              py::arg("op") = ::c10d::ReduceOp::SUM,
              py::call_guard<py::gil_scoped_release>())

          .def(
              "allgather",
              &::c10d::ProcessGroup::allgather,
              py::arg("output_tensors"),
              py::arg("input_tensors"),
              py::arg("opts") = ::c10d::AllgatherOptions(),
              py::call_guard<py::gil_scoped_release>())

          .def(
              "allgather",
              [](::c10d::ProcessGroup& pg,
                 std::vector<at::Tensor>& output,
                 at::Tensor& input) {
                std::vector<std::vector<at::Tensor>> outputs = {output};
                std::vector<at::Tensor> inputs = {input};
                return pg.allgather(
                    outputs, inputs, ::c10d::AllgatherOptions());
              },
              py::arg("output_tensors"),
              py::arg("input_tensor"),
              py::call_guard<py::gil_scoped_release>())

          .def(
              "allgather_coalesced",
              &::c10d::ProcessGroup::allgather_coalesced,
              py::arg("output_lists"),
              py::arg("input_list"),
              py::arg("opts") = ::c10d::AllgatherOptions(),
              py::call_guard<py::gil_scoped_release>())

          .def(
              "gather",
              &::c10d::ProcessGroup::gather,
              py::arg("output_tensors"),
              py::arg("input_tensors"),
              py::arg("opts") = ::c10d::GatherOptions(),
              py::call_guard<py::gil_scoped_release>())

          .def(
              "gather",
              [](::c10d::ProcessGroup& pg,
                 std::vector<at::Tensor>& output,
                 at::Tensor& input,
                 int rootRank) {
                ::c10d::GatherOptions opts;
                opts.rootRank = rootRank;
                std::vector<std::vector<at::Tensor>> outputs = {output};
                std::vector<at::Tensor> inputs = {input};
                return pg.gather(outputs, inputs, opts);
              },
              py::arg("output_tensors"),
              py::arg("input_tensor"),
              py::arg("root"),
              py::call_guard<py::gil_scoped_release>())

          .def(
              "scatter",
              &::c10d::ProcessGroup::scatter,
              py::arg("output_tensors"),
              py::arg("input_tensors"),
              py::arg("opts") = ::c10d::ScatterOptions(),
              py::call_guard<py::gil_scoped_release>())

          .def(
              "scatter",
              [](::c10d::ProcessGroup& pg,
                 at::Tensor& output,
                 std::vector<at::Tensor>& input,
                 int rootRank) {
                ::c10d::ScatterOptions opts;
                opts.rootRank = rootRank;
                std::vector<std::vector<at::Tensor>> inputs = {input};
                std::vector<at::Tensor> outputs = {output};
                return pg.scatter(outputs, inputs, opts);
              },
              py::arg("output_tensor"),
              py::arg("input_tensors"),
              py::arg("root"),
              py::call_guard<py::gil_scoped_release>())

          .def(
              "reduce_scatter",
              &::c10d::ProcessGroup::reduce_scatter,
              py::arg("output_tensors"),
              py::arg("input_tensors"),
              py::arg("opts") = ::c10d::ReduceScatterOptions(),
              py::call_guard<py::gil_scoped_release>())

          .def(
              "reduce_scatter",
              [](::c10d::ProcessGroup& pg,
                 at::Tensor& output,
                 std::vector<at::Tensor>& input) {
                std::vector<at::Tensor> outputs = {output};
                std::vector<std::vector<at::Tensor>> inputs = {input};
                return pg.reduce_scatter(
                    outputs, inputs, ::c10d::ReduceScatterOptions());
              },
              py::arg("output_tensors"),
              py::arg("input_tensor"),
              py::call_guard<py::gil_scoped_release>())

          .def(
              "alltoall_base",
              &::c10d::ProcessGroup::alltoall_base,
              py::arg("output_tensor"),
              py::arg("input_tensor"),
              py::arg("output_split_sizes"),
              py::arg("input_split_sizes"),
              py::arg("opts") = ::c10d::AllToAllOptions(),
              py::call_guard<py::gil_scoped_release>())

          .def(
              "alltoall_base",
              [](::c10d::ProcessGroup& pg,
                 at::Tensor& output,
                 at::Tensor& input,
                 std::vector<int64_t> outputSplitSizes,
                 std::vector<int64_t> inputSplitSizes) {
                return pg.alltoall_base(
                    output,
                    input,
                    outputSplitSizes,
                    inputSplitSizes,
                    ::c10d::AllToAllOptions());
              },
              py::arg("output"),
              py::arg("input"),
              py::arg("output_split_sizes"),
              py::arg("input_split_sizes"),
              py::call_guard<py::gil_scoped_release>())

          .def(
              "alltoall",
              &::c10d::ProcessGroup::alltoall,
              py::arg("output_tensor"),
              py::arg("input_tensor"),
              py::arg("opts") = ::c10d::AllToAllOptions(),
              py::call_guard<py::gil_scoped_release>())

          .def(
              "alltoall",
              [](::c10d::ProcessGroup& pg,
                 std::vector<at::Tensor>& output,
                 std::vector<at::Tensor>& input) {
                return pg.alltoall(output, input, ::c10d::AllToAllOptions());
              },
              py::arg("output"),
              py::arg("input"),
              py::call_guard<py::gil_scoped_release>())

          .def(
              "send",
              &::c10d::ProcessGroup::send,
              py::call_guard<py::gil_scoped_release>())

          .def(
              "recv",
              &::c10d::ProcessGroup::recv,
              py::call_guard<py::gil_scoped_release>())

          .def(
              "recv_anysource",
              &::c10d::ProcessGroup::recvAnysource,
              py::call_guard<py::gil_scoped_release>())

          .def(
              "barrier",
              &::c10d::ProcessGroup::barrier,
              py::arg("opts") = ::c10d::BarrierOptions(),
              py::call_guard<py::gil_scoped_release>());

#ifndef _WIN32
  module.def(
      "_round_robin_process_groups",
      [](std::vector<std::shared_ptr<::c10d::ProcessGroup>> processGroups)
          -> std::shared_ptr<::c10d::ProcessGroup> {
        if (processGroups.size() == 0) {
          throw std::invalid_argument("Specify at least 1 process group");
        }
        const auto& first = processGroups.front();
        return std::make_shared<::c10d::ProcessGroupRoundRobin>(
            first->getRank(), first->getSize(), std::move(processGroups));
      },
      py::arg("process_groups"),
      py::call_guard<py::gil_scoped_release>());
#endif

#ifdef USE_C10D_GLOO
  auto processGroupGloo = shared_ptr_class_<::c10d::ProcessGroupGloo>(
      module, "ProcessGroupGloo", processGroup);

  shared_ptr_class_<::gloo::transport::Device>(processGroupGloo, "Device");

  shared_ptr_class_<::c10d::ProcessGroupGloo::Options>(
      processGroupGloo, "Options")
      .def(py::init<>())
      .def_readwrite("devices", &::c10d::ProcessGroupGloo::Options::devices)
      .def_readwrite("timeout", &::c10d::ProcessGroupGloo::Options::timeout)
      .def_readwrite("threads", &::c10d::ProcessGroupGloo::Options::threads);

  processGroupGloo.def_static(
      "create_device",
      [](const std::string& hostname, const std::string& interface)
          -> std::shared_ptr<::gloo::transport::Device> {
        if (!hostname.empty()) {
          return ::c10d::ProcessGroupGloo::createDeviceForHostname(hostname);
        }
        if (!interface.empty()) {
          return ::c10d::ProcessGroupGloo::createDeviceForInterface(interface);
        }
        throw std::invalid_argument(
            "Specify either `hostname` or `interface` argument.");
      },
      py::arg("hostname") = "",
      py::arg("interface") = "");

  processGroupGloo
      .def(py::init<
           const std::shared_ptr<::c10d::Store>&,
           int,
           int,
           ::c10d::ProcessGroupGloo::Options>(),
           py::call_guard<py::gil_scoped_release>())
      .def(
          py::init([](const std::shared_ptr<::c10d::Store>& store,
                      int rank,
                      int size,
                      std::chrono::milliseconds timeout) {
            ::c10d::ProcessGroupGloo::Options options;

            // Use interfaces listed in "GLOO_SOCKET_IFNAME", if set.
            char* ifnameEnv = getenv(GLOO_SOCKET_IFNAME_ENV);
            if (ifnameEnv) {
              for (const auto& iface : split(',', ifnameEnv)) {
                options.devices.push_back(
                    ::c10d::ProcessGroupGloo::createDeviceForInterface(iface));
              }
            } else {
              // If no hostname is specified, this function looks up
              // the machine's hostname and returns a device instance
              // associated with the address that the hostname resolves to.
              options.devices.push_back(
                  ::c10d::ProcessGroupGloo::createDefaultDevice());
            }

            options.timeout = timeout;
            options.threads = options.devices.size() * 2;
            return std::make_shared<::c10d::ProcessGroupGloo>(
                store, rank, size, options);
          }),
          py::arg("store"),
          py::arg("rank"),
          py::arg("size"),
          py::arg("timeout") = std::chrono::milliseconds(10 * 1000), // NOLINT
          py::call_guard<py::gil_scoped_release>());
#endif

#ifdef USE_C10D_NCCL
  auto processGroupNCCL = shared_ptr_class_<::c10d::ProcessGroupNCCL>(
      module, "ProcessGroupNCCL", processGroup)
      .def(py::init<
           const std::shared_ptr<::c10d::Store>&,
           int,
           int,
           ::c10d::ProcessGroupNCCL::Options>(),
           py::call_guard<py::gil_scoped_release>())
      .def(
          py::init([](const std::shared_ptr<::c10d::Store>& store,
                      int rank,
                      int size,
                      const std::chrono::milliseconds& timeout){
            ::c10d::ProcessGroupNCCL::Options options;
            options.isHighPriorityStream = false;
            options.opTimeout = timeout;
            return std::make_shared<::c10d::ProcessGroupNCCL>(
                store, rank, size, options);
          }),
          py::arg("store"),
          py::arg("rank"),
          py::arg("size"),
          py::arg("timeout") = std::chrono::milliseconds(
              ::c10d::ProcessGroupNCCL::kProcessGroupNCCLOpTimeoutMillis),
          py::call_guard<py::gil_scoped_release>());

  py::class_<::c10d::ProcessGroupNCCL::Options>(processGroupNCCL, "Options")
      .def(py::init<>())
      .def_readwrite("is_high_priority", &::c10d::ProcessGroupNCCL::Options::isHighPriorityStream)
      .def_readwrite("op_timeout", &::c10d::ProcessGroupNCCL::Options::opTimeout);
#endif

#ifdef USE_C10D_MPI
  auto processGroupMPI = shared_ptr_class_<::c10d::ProcessGroupMPI>(
      module, "ProcessGroupMPI", processGroup);

  // Define static create function instead of a constructor, because
  // this function may return null. This happens if this process is not
  // part of a sub group that is to be created.
  processGroupMPI.def_static(
    "create",
    [](std::vector<int> ranks) {
      return ::c10d::ProcessGroupMPI::createProcessGroupMPI(ranks);
    },
    py::call_guard<py::gil_scoped_release>());
#endif

  intrusive_ptr_class_<::c10d::ProcessGroup::Work>(module, "Work")
      .def("is_completed", &::c10d::ProcessGroup::Work::isCompleted)
      .def("is_success", &::c10d::ProcessGroup::Work::isSuccess)
      .def("exception", &::c10d::ProcessGroup::Work::exception)
      .def("source_rank", &::c10d::ProcessGroup::Work::sourceRank)
      .def(
          "result",
          [](::c10d::ProcessGroup::Work& work) -> std::vector<at::Tensor> {
            return work.result();
          })
      .def("synchronize", &::c10d::ProcessGroup::Work::synchronize)
      .def(
          "wait",
          &::c10d::ProcessGroup::Work::wait,
          py::arg("timeout") = kNoTimeout,
          py::call_guard<py::gil_scoped_release>())
      .def(
          "get_future",
          [](::c10d::ProcessGroup::Work& work)
              -> std::shared_ptr<jit::PythonFutureWrapper> {
            return std::make_shared<jit::PythonFutureWrapper>(work.getFuture());
          },
          R"(
            Returns:
                A ``torch._C.Future`` object which is associated with the completion of
                the ``ProcessGroup::Work``. As an example, a future object can be retrieved
                by ``fut = process_group.allreduce(tensors).get_future()``.

            Example::
                Below is an example of a simple allreduce DDP communication hook that uses
                ``get_future` API to retrieve a Future associated with the completion of
                ``allreduce`` work.

                >>> def allreduce(state: object, bucket: dist._GradBucket): -> torch._C.Future
                >>>     tensors = [t / process_group.world_size for t in bucket.get_tensors()]
                >>>     work = process_group.allreduce(tensors)
                >>>     return work.get_future()

                >>> ddp_model._register_comm_hook(state = None, hook = allreduce)

            .. warning ::
                ``get_future`` API supports only NCCL backend and single-process single-device mode.
                The ``torch._C.Future`` object returned by this API can be used in
                ``DistributedDataParallel._register_comm_hook``, but it is subject to some subtle
                differences compared to ``torch.futures.Future`` due to compromises made for performance
                reasons.

                In the example above, ``allreduce`` work will be done on GPU using NCCL backend,
                ``fut.wait()`` will return after synchronizing the appropriate NCCL streams
                with PyTorch's default device streams to ensure we can have asynchronous CUDA
                execution and it does not wait for the entire operation to complete on GPU. Note that
                ``FutureNCCL``  does not support ``NCCL_BLOCKING_WAIT`` flag or NCCL's ``barrier()``.
                In addition, if a callback function was added by ``fut.then()``, it will wait until
                ``WorkNCCL``'s NCCL streams synchronize with ``ProcessGroupNCCL``'s dedicated callback
                stream and invoke the callback inline after running the callback on the callback stream.
                ``fut.then()`` will return another ``FutureNCCL`` that holds the return value of the
                callback and a ``CUDAEvent`` that recorded the callback stream.

                Note that ``fut.done()`` returns if the enire operation is completed on the GPU.
           )");

  module.def(
      "_compute_bucket_assignment_by_size",
      &::c10d::compute_bucket_assignment_by_size,
      py::arg("tensors"),
      py::arg("bucket_size"),
      py::arg("expect_sparse_gradient") = std::vector<bool>(),
      py::arg("tensor_indices") = std::vector<int64_t>(),
      py::call_guard<py::gil_scoped_release>());

  module.def(
      "_broadcast_coalesced",
      // Define a lambda such that the pybind11 prototype can take a std::vector
      // for the tensor list argument, but still pass it to the underlying
      // function as a c10::ArrayRef.
      [](std::shared_ptr<::c10d::ProcessGroup> process_group,
         std::vector<at::Tensor> tensors, // NOLINT
         size_t buffer_size,
         int rank) {
        broadcast_coalesced(
            std::move(process_group), tensors, buffer_size, rank);
      },
      py::arg("process_group"),
      py::arg("tensors"),
      py::arg("buffer_size"),
      // The source of truth rank to broadcast the tensors from.
      py::arg("src") = 0,
      py::call_guard<py::gil_scoped_release>());

  module.def(
      "_test_python_store",
      // Define a function that takes a c10d store and runs a few tests.
      // This is used by the PythonStore tests, which we cannot test from the
      // Python side of the world. Calling Python functions on a Python object
      // completely bypasses pybind11. We need to test that the overloaded
      // functions call into Python and behave like we expect.
      [](std::shared_ptr<::c10d::Store> store) {
        auto add = [&store](const std::string& key, int64_t value) {
          store->add(key, value);
        };

        auto set = [&store](const std::string& key, const std::string& value) {
          std::vector<uint8_t> value_(value.begin(), value.end());
          store->set(key, value_);
        };

        auto get = [&store](const std::string& key) {
          auto value = store->get(key);
          return std::string(value.begin(), value.end());
        };

        add("key", 1);
        add("key", 2);
        add("key", 3);
        set("key0", "value0");
        add("key3", 1);
        set("key1", "value1");
        add("key3", 2);
        set("key2", "value2");
        add("key3", 3);
        add("key3", 4);
        add("key3", 3);
        add("key3", 2);
        if (get("key") != "6") {
          throw std::runtime_error("assertion failed");
        }
        if (get("key0") != "value0") {
          throw std::runtime_error("assertion failed");
        }
        if (get("key1") != "value1") {
          throw std::runtime_error("assertion failed");
        }
        if (get("key2") != "value2") {
          throw std::runtime_error("assertion failed");
        }
        if (get("key3") != "15") {
          throw std::runtime_error("assertion failed");
        }
      },
      py::call_guard<py::gil_scoped_release>());

  module.attr("_DEFAULT_FIRST_BUCKET_BYTES") = ::c10d::kDefaultFirstBucketBytes;

  Py_RETURN_TRUE;
}

// TorchBind bindings
static auto store_torchbind =
  torch::class_<::c10d::Store>("dist_c10d", "Store");

static auto fileStore_torchbind =
  torch::class_<::c10d::FileStore>("dist_c10d", "FileStore")
    .def(torch::init<std::string, int64_t>());

// Torchbind the ProcessGroup to make it available in TorchScript
static auto processGroupWork_torchbind =
  torch::class_<::c10d::ProcessGroup::Work>("dist_c10d", "Work")
    .def(torch::init<>())
    .def("is_completed", &::c10d::ProcessGroup::Work::isCompleted)
    .def("is_success", &::c10d::ProcessGroup::Work::isSuccess)
    .def("source_rank", &::c10d::ProcessGroup::Work::sourceRank)
    .def("synchronize", &::c10d::ProcessGroup::Work::synchronize);

static auto processGroup_torchbind =
  torch::class_<::c10d::ProcessGroup>("dist_c10d", "ProcessGroup");

static auto processGroupGloo_torchbind =
  torch::class_<::c10d::ProcessGroupGloo>("dist_c10d", "ProcessGroupGloo")
    .def(torch::init<std::shared_ptr<::c10d::Store>, )

} // namespace

// c10d methods on torch._C
static PyMethodDef methods[] = { // NOLINT
    {"_c10d_init", (PyCFunction)c10d_init, METH_NOARGS, nullptr},
    {nullptr, nullptr, 0, nullptr}};

PyMethodDef* python_functions() {
  return methods;
}

} // namespace c10d
} // namespace distributed
} // namespace torch<|MERGE_RESOLUTION|>--- conflicted
+++ resolved
@@ -57,11 +57,7 @@
 using shared_ptr_class_ = py::class_<T, std::shared_ptr<T>>;
 
 template <typename T>
-<<<<<<< HEAD
 using intrusive_ptr_class_ = py::class_<T, c10::intrusive_ptr<T>>;
-=======
-using intrusive_ptr_class_ = py::class_<c10::intrusive_ptr<T>>;
->>>>>>> f6cef24f
 
 // PythonStore is a pybind11 trampoline class to allow a Python
 // class to inherit from c10d.Store and implement its interface.
@@ -141,12 +137,7 @@
       std::move(state), std::move(comm_hook)));
 };
 
-<<<<<<< HEAD
-
-PyObject* c10d_init(PyObject* _unused) {
-=======
 PyObject* c10d_init(PyObject* _unused, PyObject* noargs) {
->>>>>>> f6cef24f
   C10_LOG_API_USAGE_ONCE("c10d.python.import");
   auto c10d_module = THPObjectPtr(PyImport_ImportModule("torch.distributed"));
   if (!c10d_module) {
