#include <torch/csrc/python_headers.h>

#include <torch/csrc/distributed/rpc/process_group_agent.h>
#include <torch/csrc/distributed/rpc/rpc_agent.h>
#include <torch/csrc/distributed/rpc/testing/faulty_process_group_agent.h>
#include <torch/csrc/utils/pybind.h>

#include <pybind11/chrono.h>

namespace torch {
namespace distributed {
namespace rpc {
namespace testing {

namespace {

template <typename T>
using shared_ptr_class_ = py::class_<T, std::shared_ptr<T>>;

<<<<<<< HEAD
PyObject* faulty_agent_init(PyObject* /* unused */) {
  // Import the rpc_module so we can subclass ProcessGroupAgent
  py::module rpc_module = py::module::import("torch.distributed.rpc");
  if(!rpc_module) {
      throw python_error();
=======
PyObject* faulty_agent_init(PyObject* _unused, PyObject* noargs) {
  // Add the FaultyProcessGroupAgent and its backend options object to the
  // python module torch.distributed.rpc._testing
  auto faulty_agent_module =
      THPObjectPtr(PyImport_ImportModule("torch.distributed.rpc._testing"));
  if (!faulty_agent_module) {
    throw python_error();
>>>>>>> cf48872d
  }

  // Add the FaultyProcessGroupAgent and its backend options object to the
  // python module torch._C._distributed_rpc_testing
  auto torch_C_module = THPObjectPtr(PyImport_ImportModule("torch._C"));
  if (!torch_C_module)
    return nullptr;
  auto _C_m = py::handle(torch_C_module).cast<py::module>();
  auto m = _C_m.def_submodule("_distributed_rpc_testing", "distributed rpc testing bindings");

  auto module = py::handle(m).cast<py::module>();

  shared_ptr_class_<FaultyProcessGroupRpcBackendOptions>(
      module,
      "FaultyProcessGroupRpcBackendOptions",
      rpc_module.attr("ProcessGroupRpcBackendOptions"))
      .def(
          py::init<
              int,
              float,
              std::string,
              std::vector<std::string>,
              std::unordered_map<std::string, float>,
              int>(),
          py::arg("num_send_recv_threads"),
          py::arg("rpc_timeout"),
          py::arg("init_method"),
          py::arg("messages_to_fail"),
          py::arg("messages_to_delay"),
          py::arg("num_fail_sends"))
      .def_readwrite(
          "num_send_recv_threads",
          &ProcessGroupRpcBackendOptions::numSendRecvThreads)
      .def_readwrite(
          "messages_to_fail",
          &FaultyProcessGroupRpcBackendOptions::messagesToFail)
      .def_readwrite(
          "messages_to_delay",
          &FaultyProcessGroupRpcBackendOptions::messagesToDelay)
      .def_readwrite(
          "num_fail_sends", &FaultyProcessGroupRpcBackendOptions::numFailSends);

  shared_ptr_class_<FaultyProcessGroupAgent>(
      module, "FaultyProcessGroupAgent", rpc_module.attr("ProcessGroupAgent"))
      .def(
          py::init<
              std::string,
              std::shared_ptr<::c10d::ProcessGroup>,
              int,
              std::chrono::milliseconds,
              const std::vector<std::string>&,
              const std::unordered_map<std::string, float>&,
              int>(),
          py::arg("name"),
          py::arg("process_group"),
          py::arg("num_send_recv_threads"),
          py::arg("rpc_timeout"),
          py::arg("messages_to_fail"),
          py::arg("messages_to_delay"),
          py::arg("failNumSends"))
      .def(
          "join",
          &ProcessGroupAgent::join,
          py::call_guard<py::gil_scoped_release>())
      .def(
          "shutdown",
          &ProcessGroupAgent::shutdown,
          py::call_guard<py::gil_scoped_release>())
      .def(
          "get_worker_info",
          (const WorkerInfo& (ProcessGroupAgent::*)(void)const) &
              RpcAgent::getWorkerInfo,
          py::call_guard<py::gil_scoped_release>())
      .def(
          "get_worker_info",
          (const WorkerInfo& (ProcessGroupAgent::*)(const std::string&)const) &
              ProcessGroupAgent::getWorkerInfo,
          py::call_guard<py::gil_scoped_release>())
      .def(
          "get_worker_infos",
          (std::vector<WorkerInfo>(ProcessGroupAgent::*)() const) &
              ProcessGroupAgent::getWorkerInfos,
          py::call_guard<py::gil_scoped_release>());

  Py_RETURN_TRUE;
}

} // namespace

static PyMethodDef methods[] = { // NOLINT
    {"_faulty_agent_init",
     faulty_agent_init,
     METH_NOARGS,
     nullptr},
    {nullptr, nullptr, 0, nullptr}};

PyMethodDef* python_functions() {
  return methods;
}

} // namespace testing
} // namespace rpc
} // namespace distributed
} // namespace torch<|MERGE_RESOLUTION|>--- conflicted
+++ resolved
@@ -17,21 +17,11 @@
 template <typename T>
 using shared_ptr_class_ = py::class_<T, std::shared_ptr<T>>;
 
-<<<<<<< HEAD
 PyObject* faulty_agent_init(PyObject* /* unused */) {
   // Import the rpc_module so we can subclass ProcessGroupAgent
   py::module rpc_module = py::module::import("torch.distributed.rpc");
   if(!rpc_module) {
       throw python_error();
-=======
-PyObject* faulty_agent_init(PyObject* _unused, PyObject* noargs) {
-  // Add the FaultyProcessGroupAgent and its backend options object to the
-  // python module torch.distributed.rpc._testing
-  auto faulty_agent_module =
-      THPObjectPtr(PyImport_ImportModule("torch.distributed.rpc._testing"));
-  if (!faulty_agent_module) {
-    throw python_error();
->>>>>>> cf48872d
   }
 
   // Add the FaultyProcessGroupAgent and its backend options object to the
