--- conflicted
+++ resolved
@@ -15,18 +15,16 @@
 import torch.testing._internal.hypothesis_utils as hu
 hu.assert_deadline_disabled()
 
-<<<<<<< HEAD
-from common_utils import TEST_WITH_UBSAN, TestCase, run_tests, IS_PPC, IS_MACOS
-from common_quantized import (_quantize,
-                              _dequantize,
-                              _calculate_dynamic_qparams,
-                              override_quantized_engine,
-                              quantize)
-=======
-from torch.testing._internal.common_utils import TEST_WITH_UBSAN, TestCase, run_tests, IS_PPC, IS_MACOS
-from torch.testing._internal.common_quantized import _quantize, _dequantize, _calculate_dynamic_qparams, \
-    override_quantized_engine
->>>>>>> ad3f69b6
+from torch.testing._internal.common_utils import (TEST_WITH_UBSAN,
+                                                  TestCase,
+                                                  run_tests,
+                                                  IS_PPC,
+                                                  IS_MACOS)
+from torch.testing._internal.common_quantized import (_quantize,
+                                                      _dequantize,
+                                                      _calculate_dynamic_qparams,
+                                                      override_quantized_engine,
+                                                      quantize)
 
 # Make sure we won't have overflows from vpmaddubsw instruction used in FBGEMM.
 # On the current Intel x86 architecture, we need to utilize vpmaddubsw instruction
