r'''
**This file is EXPERIMENTAL and is mostly used for testing purposes! Do not
rely on it for anything!**
'''
from torch.fx import Graph, GraphModule
from torch.fx.graph import map_arg
from torch.fx.proxy import Proxy
import sys
import torch
from torch.nn.utils import fuse_conv_bn_weights
import operator

# can be a
#  module type, a builtin function, or a string to match target

def _minmax_scale_zeropoint(min_val, max_val, qmin=-127, qmax=128, eps=torch.finfo(torch.float32).eps):
    min_val = min(0.0, min_val)
    max_val = max(0.0, max_val)
    if max_val == min_val:
        return 1.0, 0
    else:
        scale = (max_val - min_val) / float(qmax - qmin)
        scale = max(scale, eps)
        zero_point = qmin - round(min_val / scale)
        zero_point = max(qmin, zero_point)
        zero_point = min(qmax, zero_point)
        zero_point = int(zero_point)
        return scale, zero_point

class MinMaxObserver:
    def __init__(self, quantizer, node):
        self.min, self.max = float('inf'), float('-inf')
        self.all_tensors = True

    def observe(self, node, env):
        v = env[node.name]
        if not isinstance(v, torch.Tensor):
            self.all_tensors = False
            return
        self.max = max(self.max, float(v.max()))
        self.min = min(self.min, float(v.min()))

    def scale_zeropoint(self):
        return _minmax_scale_zeropoint(self.min, self.max, qmin=0, qmax=255)

class NoObserver:
    def __init__(self, quantizer, node):
        pass

    def observe(self, node, env):
        pass

DEFAULT_QUANTIZATION_PATTERNS = {}
def register_pattern(pattern):
    def insert(fn):
        DEFAULT_QUANTIZATION_PATTERNS[pattern] = fn
        return fn
    return insert


@register_pattern(operator.add)
class Add(MinMaxObserver):
    def quantize(self, quantizer, node, load_arg):
        if not self.all_tensors:
            return NotImplemented
        scale, zeropoint = self.scale_zeropoint()
        return quantizer.quantized_graph.create_node(
            'call_function', torch.ops.quantized.add, load_arg(node.args), {'scale': scale, 'zero_point': zeropoint})


class Relu(NoObserver):
    def quantize(self, quantizer, node, load_arg):
        return torch.relu(load_arg(node.args[0]))  # torch.relu works directly on quantized tensors?

# these ops have quantized equivalents that do not need any extra information
@register_pattern(torch.nn.ReLU)
@register_pattern(torch.nn.AvgPool2d)
@register_pattern(torch.nn.MaxPool2d)
@register_pattern(torch.nn.AdaptiveAvgPool2d)
class CopyNode(NoObserver):
    def quantize(self, quantizer, node, load_arg):
        return quantizer.quantized_graph.node_copy(node, load_arg)

class IdentityModule(torch.nn.Module):
    def forward(self, x):
        return x

# handle conv, maybe followed by bn, maybe followed by relu
@register_pattern(torch.nn.modules.conv.Conv2d)
@register_pattern((torch.nn.ReLU, torch.nn.modules.conv.Conv2d))
@register_pattern((torch.nn.modules.batchnorm.BatchNorm2d, torch.nn.modules.conv.Conv2d))
@register_pattern((torch.nn.ReLU, (torch.nn.modules.batchnorm.BatchNorm2d, torch.nn.modules.conv.Conv2d)))
class ConvNormRelu(MinMaxObserver):
    def __init__(self, quantizer, node):
        super().__init__(quantizer, node)
        self.relu_node, self.bn_node = None, None
        if isinstance(quantizer.modules[node.target], torch.nn.ReLU):
            self.relu_node = node
            node = node.args[0]
        if isinstance(quantizer.modules[node.target], torch.nn.BatchNorm2d):
            self.bn_node = node
            self.bn = quantizer.modules[self.bn_node.target]
            node = node.args[0]
        assert isinstance(quantizer.modules[node.target], torch.nn.modules.Conv2d)
        self.conv_node = node
        self.conv = quantizer.modules[self.conv_node.target]

    def quantize(self, quantizer, node, load_arg):
        mod = self.conv
        weight, bias = mod.weight, mod.bias

        if self.bn_node is not None:
            weight, bias = fuse_conv_bn_weights(
                weight, bias, self.bn.running_mean, self.bn.running_var,
                self.bn.eps, self.bn.weight, self.bn.bias)

        min_val, max_val = float(weight.min()), float(weight.max())

        act_scale, act_zp = self.scale_zeropoint()

        weight_scale, weight_zp = _minmax_scale_zeropoint(min_val, max_val)
        qweight = torch.quantize_per_tensor(weight, weight_scale, weight_zp, torch.qint8)

        ctor = torch.nn.intrinsic.quantized.ConvReLU2d if self.relu_node is not None else torch.nn.quantized.Conv2d

        qconv = ctor(mod.in_channels, mod.out_channels, mod.kernel_size,
                     mod.stride, mod.padding, mod.dilation, mod.groups,
                     mod.bias is not None, mod.padding_mode)

        qconv.set_weight_bias(qweight, bias)
        qconv.scale = float(act_scale)
        qconv.zero_point = int(act_zp)
        parent_name, name = _parent_name(self.conv_node.target)
        setattr(quantizer.modules[parent_name], name, qconv)
        if self.bn_node is not None:
            parent_bn, bn_name = _parent_name(self.bn_node.target)
            # we can't just delete this because submodules's forwards (which are not longer use)
            # try to call it, so replace with something that does nothing.
            setattr(quantizer.modules[parent_name], bn_name, IdentityModule())

        return quantizer.quantized_graph.create_node('call_module', self.conv_node.target, (load_arg(self.conv_node.args[0]),), {})


# turn foo.bar -> ['foo', 'bar']
def _parent_name(target):
    r = target.rsplit('.', 1)
    if len(r) == 1:
        return '', r[0]
    else:
        return r[0], r[1]



class DefaultQuant(MinMaxObserver):
    def quantize(self, input):
        assert self.all_tensors
        scale, zeropoint = self.scale_zeropoint()
        return torch.quantize_per_tensor(Proxy(input), scale, zeropoint, torch.quint8).node

def matches(modules, node, pattern, max_uses=sys.maxsize):
    if isinstance(pattern, tuple):
        self_match, *arg_matches = pattern
    else:
        self_match = pattern
        arg_matches = None

    if node.uses > max_uses:
        return False

    if isinstance(self_match, type) and issubclass(self_match, torch.nn.Module):
        if node.op != 'call_module':
            return False
        if not isinstance(modules[node.target], self_match):
            return False
    elif callable(self_match):
        if node.op != 'call_function' or node.target is not self_match:
            return False
    elif node.target != self_match:
        return False

    if not arg_matches:
        return True

    if len(arg_matches) != len(node.args):
        return False

    return all(matches(modules, node, arg_match, max_uses=1) for node, arg_match in zip(node.args, arg_matches))


class Quantizer:
    def __init__(self, mod, patterns=DEFAULT_QUANTIZATION_PATTERNS, quant_ctor=DefaultQuant):
        self.root = mod
        self.graph = mod.graph
        self.quant_ctor = quant_ctor

        # cached information for observe
        self.state_dict = self.root.state_dict()
        self.modules = dict(self.root.named_modules())

        # match the patterns that will get quantized
        self.matches = self._find_matches(patterns)
        # find _inputs_ to matched nodes that are not quantized, these
        # have to be quantized, which requires measuring stats,
        # initialize an quant_ctor object for each
        self.quants = self._find_quants(quant_ctor)



    def observe(self, args):
        # most of this function is just an interpreter for the graph
        # it would be possible to put this in some abstraction, but
        # it is pretty nice to just be able to see exactly what is happening here
        # and hack on it.
        # maybe we should just provide an example interpreter that people copy/paste
        # then edit.
        args_iter = iter(args)
        env = {}

        def load_arg(a):
            return map_arg(a, lambda node: env[node.name])

<<<<<<< HEAD
        for inp in self.graph.inputs:
            env[inp.name] = next(args_iter)

=======
        output_node : Optional[Node] = None
>>>>>>> 3f2c01d6
        for node in self.graph.nodes:
            if node.op == 'get_attr':
                result = self.state_dict[node.target]
            elif node.op == 'call_function':
                result = node.target(*load_arg(node.args), **load_arg(node.kwargs))
            elif node.op == 'call_method':
                self_obj, *args = load_arg(node.args)
                kwargs = load_arg(node.kwargs)
                result = getattr(self_obj, node.target)(*args, **kwargs)
            elif node.op == 'call_module':
                result = self.modules[node.target](*load_arg(node.args), **load_arg(node.kwargs))
<<<<<<< HEAD
            else:
                raise RuntimeErrror(f'Unsupported opcode {node.op}')
=======
            elif node.op == 'output':
                return load_arg(node.args[0])
>>>>>>> 3f2c01d6

            env[node.name] = result
            root_node, obj = self.matches.get(node.name, (None, None))
            if root_node is node:
                obj.observe(node, env)
            if node.name in self.quants:
                self.quants[node.name].observe(node, env)

<<<<<<< HEAD
        return load_arg(self.graph.output)
=======
        raise RuntimeError('Graph had no output node!')
>>>>>>> 3f2c01d6

    def quantize(self):
        self.quantized_graph = Graph()

        env = {}
        quant_env = {}

        def load_arg(n, quantized):
            if not quantized:
                if n.name not in env and n.name in quant_env:
                    env[n.name] = Proxy(quant_env[n.name]).dequantize().node
                return env[n.name]
            else:
                if n.name not in quant_env and n.name in env:
                    quant_env[n.name] = self.quants[n.name].quantize(env[n.name])
                return quant_env[n.name]

        def copy_recursive(node):
            def load_or_emit(n):
                if n.name in env or e.name in quant_env:
                    return load_arg(n, quantized=False)
                else:
                    return copy_recusive(n)
            r = env[node.name] = self.quantized_graph.node_copy(node, lambda n: load_arg(n, quantized=False))
            return r

        for inp in self.graph.inputs:
            env[inp.name] = self.quantized_graph.placeholder(inp.target)
        for node in self.graph.nodes:
            root_node, obj = self.matches.get(node.name, (None, None))
            if root_node is None:
                # not quantized just copy it
                env[node.name] = self.quantized_graph.node_copy(node, lambda n: load_arg(n, quantized=False))

            elif root_node is node:
                r = obj.quantize(self, node, lambda a: map_arg(a, lambda n: load_arg(n, quantized=True)))
                if r is NotImplemented:
                    # quantizer choose to to quantize the node take the entire match, and just copy it over
                    env[node.name] = copy_recursive(node)
                else:
                    quant_env[node.name] = r

<<<<<<< HEAD
        self.quantized_graph.set_output(load_arg(self.graph.output, quantized=False))
=======
>>>>>>> 3f2c01d6
        return GraphModule(self.root, self.quantized_graph)

    def _find_matches(self, patterns):
        modules = dict(self.root.named_modules())
        match_map = {}  # node name -> (root_node, match_value?)

        def apply_match(pattern, node, match):
            if isinstance(pattern, tuple):
                s, *args = pattern
                apply_match(s, node, match)
                for subpattern, arg in zip(args, node.args):
                    apply_match(subpattern, arg, match)
            else:
                match_map[node.name] = match

        for node in reversed(self.graph.nodes):
            if node.name not in match_map:
                for pattern, value in patterns.items():
                    if matches(modules, node, pattern):
                        apply_match(pattern, node, (node, value(self, node)))

        return match_map

    def _find_quants(self, quant_ctor):
        quants = {}

        def visit_arg(n):
            # note: we have to measure quantization information
            # even for nodes where we might not use it because it is already
            # quantized. This is because each match has the option to
            # say NotImplemented (if for instance, it is an __add__ and the data type is not appropriate)
            if n.name not in quants:
                quants[n.name] = quant_ctor(self, n)
        for node in self.graph.nodes:
            if node.name in self.matches:
                map_arg(node.args, visit_arg)
                map_arg(node.kwargs, visit_arg)
        return quants<|MERGE_RESOLUTION|>--- conflicted
+++ resolved
@@ -219,15 +219,11 @@
         def load_arg(a):
             return map_arg(a, lambda node: env[node.name])
 
-<<<<<<< HEAD
-        for inp in self.graph.inputs:
-            env[inp.name] = next(args_iter)
-
-=======
         output_node : Optional[Node] = None
->>>>>>> 3f2c01d6
         for node in self.graph.nodes:
-            if node.op == 'get_attr':
+            if node.op == 'placeholder':
+                result = next(args_iter)
+            elif node.op == 'get_attr':
                 result = self.state_dict[node.target]
             elif node.op == 'call_function':
                 result = node.target(*load_arg(node.args), **load_arg(node.kwargs))
@@ -237,13 +233,8 @@
                 result = getattr(self_obj, node.target)(*args, **kwargs)
             elif node.op == 'call_module':
                 result = self.modules[node.target](*load_arg(node.args), **load_arg(node.kwargs))
-<<<<<<< HEAD
-            else:
-                raise RuntimeErrror(f'Unsupported opcode {node.op}')
-=======
             elif node.op == 'output':
                 return load_arg(node.args[0])
->>>>>>> 3f2c01d6
 
             env[node.name] = result
             root_node, obj = self.matches.get(node.name, (None, None))
@@ -252,11 +243,7 @@
             if node.name in self.quants:
                 self.quants[node.name].observe(node, env)
 
-<<<<<<< HEAD
-        return load_arg(self.graph.output)
-=======
         raise RuntimeError('Graph had no output node!')
->>>>>>> 3f2c01d6
 
     def quantize(self):
         self.quantized_graph = Graph()
@@ -283,8 +270,6 @@
             r = env[node.name] = self.quantized_graph.node_copy(node, lambda n: load_arg(n, quantized=False))
             return r
 
-        for inp in self.graph.inputs:
-            env[inp.name] = self.quantized_graph.placeholder(inp.target)
         for node in self.graph.nodes:
             root_node, obj = self.matches.get(node.name, (None, None))
             if root_node is None:
@@ -299,10 +284,6 @@
                 else:
                     quant_env[node.name] = r
 
-<<<<<<< HEAD
-        self.quantized_graph.set_output(load_arg(self.graph.output, quantized=False))
-=======
->>>>>>> 3f2c01d6
         return GraphModule(self.root, self.quantized_graph)
 
     def _find_matches(self, patterns):
