--- conflicted
+++ resolved
@@ -3,35 +3,6 @@
 from torch.testing._internal.common_device_type import instantiate_device_type_tests, dtypes
 
 class TestForeach(TestCase):
-<<<<<<< HEAD
-    # Unary ops
-    @dtypes(*[torch.int32, torch.half, torch.float, torch.double, torch.complex64, torch.complex128])
-    def test_sqrt(self, device, dtype):
-        if dtype in [torch.bool, torch.int,torch.half,]:
-            return
-        tensors = [torch.ones(20, 20, device=device, dtype=dtype) for _ in range(20)]
-
-        res = torch._foreach_sqrt(tensors)
-        torch._foreach_sqrt_(tensors)
-
-        self.assertEqual([torch.sqrt(torch.ones(20, 20, device=device, dtype=dtype)) for _ in range(20)], res)
-        self.assertEqual(tensors, res)
-
-    @dtypes(*[torch.int32, torch.half, torch.float, torch.double, torch.complex64, torch.complex128])
-    def test_exp(self, device, dtype):
-        if dtype in [torch.bool, torch.int,torch.half,]:
-            return
-
-        tensors = [torch.ones(20, 20, device=device, dtype=dtype) for _ in range(20)]
-
-        res = torch._foreach_exp(tensors)
-        torch._foreach_exp_(tensors)
-
-        self.assertEqual([torch.exp(torch.ones(20, 20, device=device, dtype=dtype)) for _ in range(20)], res)
-        self.assertEqual(tensors, res)
-
-    # Ops with scalar
-=======
     bin_ops = [
         torch._foreach_add, 
         torch._foreach_add_,
@@ -43,7 +14,28 @@
         torch._foreach_div_
         ]
 
->>>>>>> 8de59b1b
+    # Unary ops
+    @dtypes(*[torch.float, torch.double, torch.complex64, torch.complex128])
+    def test_sqrt(self, device, dtype):
+        tensors = [torch.ones(20, 20, device=device, dtype=dtype) for _ in range(20)]
+
+        res = torch._foreach_sqrt(tensors)
+        torch._foreach_sqrt_(tensors)
+
+        self.assertEqual([torch.sqrt(torch.ones(20, 20, device=device, dtype=dtype)) for _ in range(20)], res)
+        self.assertEqual(tensors, res)
+
+    @dtypes(*[torch.float, torch.double, torch.complex64, torch.complex128])
+    def test_exp(self, device, dtype):
+        tensors = [torch.ones(20, 20, device=device, dtype=dtype) for _ in range(20)]
+
+        res = torch._foreach_exp(tensors)
+        torch._foreach_exp_(tensors)
+
+        self.assertEqual([torch.exp(torch.ones(20, 20, device=device, dtype=dtype)) for _ in range(20)], res)
+        self.assertEqual(tensors, res)
+
+    # Ops with scalar
     @dtypes(*torch.testing.get_all_dtypes())
     def test_int_scalar(self, device, dtype):
         tensors = [torch.zeros(10, 10, device=device, dtype=dtype) for _ in range(10)]
@@ -162,62 +154,14 @@
         for bin_op in self.bin_ops: 
             self.assertRaises(RuntimeError, lambda: bin_op(tensors, 1))
 
+    # Ops with list
     @dtypes(*torch.testing.get_all_dtypes())
     def test_bin_op_list(self, device, dtype):
         if dtype == torch.bool:
             return
 
-<<<<<<< HEAD
-        if dtype in [torch.int8, torch.int16, torch.int32, torch.int64, torch.uint8]:
-            # Integer division of tensors using div or / is no longer supported
-            return
-
-        tensors = [torch.ones(20, 20, device=device, dtype=dtype) for _ in range(20)]
-        res = torch._foreach_div(tensors, 2)
-        for t in res:
-            self.assertEqual(t, torch.ones(20, 20, device=device, dtype=dtype).div(2))
-
-    @dtypes(*torch.testing.get_all_dtypes())
-    def test_div_scalar__same_size_tensors(self, device, dtype):
-        if dtype == torch.bool:
-            return
-
-        if dtype in [torch.int8, torch.int16, torch.int32, torch.int64, torch.uint8]:
-            # Integer division of tensors using div or / is no longer supported
-            return
-
-        tensors = [torch.ones(20, 20, device=device, dtype=dtype) for _ in range(20)]
-        torch._foreach_div_(tensors, 2)
-        for t in tensors:
-            self.assertEqual(t, torch.ones(20, 20, device=device, dtype=dtype).div(2))
-
-    # Ops with list
-    @dtypes(*torch.testing.get_all_dtypes())
-    def test_bin_op_list_same_size_tensors(self, device, dtype):
-        if dtype == torch.bool:
-            return
-
-        if dtype in [torch.int8, torch.int16, torch.int32, torch.int64, torch.uint8]:
-            # Integer division of tensors using div or / is no longer supported
-            return
-
-        tensors1 = []
-        tensors2 = []
-        for _ in range(20):
-            tensors1.append(torch.zeros(20, 20, device=device, dtype=dtype))
-            tensors2.append(torch.ones(20, 20, device=device, dtype=dtype))
-
-        res = torch._foreach_mul(tensors1, tensors2)
-        for t in res:
-            self.assertEqual(t, torch.zeros(20, 20, device=device, dtype=dtype))
-
-        res = torch._foreach_div(torch._foreach_add(tensors1, 4), torch._foreach_mul(tensors2, 2))
-        for t in res:
-            self.assertEqual(t, torch.ones(20, 20, device=device, dtype=dtype).mul(2))
-=======
         tensors1 = [torch.zeros(20, 20, device=device, dtype=dtype) for _ in range(20)]
         tensors2 = [torch.ones(20, 20, device=device, dtype=dtype) for _ in range(20)]
->>>>>>> 8de59b1b
 
         # add
         res = torch._foreach_add(tensors1, tensors2)
