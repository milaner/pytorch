--- conflicted
+++ resolved
@@ -56,12 +56,7 @@
   } else if (iter.dtype(1) == kHalf && iter.dtype() == kFloat) {
     // type promotion that does cast and reduction in a single kernel
     return OpFunctor<at::Half, float, float>{}(iter);
-<<<<<<< HEAD
-  }
-  else if (iter.dtype() == kBFloat16) {
-=======
   } else if (iter.dtype() == kBFloat16) {
->>>>>>> 5aed75b2
     return OpFunctor<at::BFloat16, float>{}(iter);
   } else if (iter.dtype(1) == kBFloat16 && iter.dtype() == kFloat) {
     // type promotion that does cast and reduction in a single kernel
